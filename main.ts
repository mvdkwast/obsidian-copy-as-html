import {
	App,
	arrayBufferToBase64,
	FileSystemAdapter,
	MarkdownRenderer,
	MarkdownView,
	Modal,
	Notice,
	Plugin,
	PluginSettingTab,
	Setting,
	TFile
} from 'obsidian';

/*
 * Generic lib functions
 */

/**
 * Like Promise.all(), but with a callback to indicate progress. Graciously lifted from
 * https://stackoverflow.com/a/42342373/1341132
 */
function allWithProgress(promises: Promise<any>[], callback: (percentCompleted: number) => void) {
	let count = 0;
	callback(0);
	for (const promise of promises) {
		promise.then(() => {
			count++;
			callback((count * 100) / promises.length);
		});
	}
	return Promise.all(promises);
}

/**
 * Do nothing for a while
 */
async function delay(milliseconds: number): Promise<void> {
	return new Promise(resolve => setTimeout(resolve, milliseconds));
}

/**
 * Static assets
 */

const DEFAULT_STYLESHEET =
	`body,input {
  font-family: "Roboto","Helvetica Neue",Helvetica,Arial,sans-serif
}

code, kbd, pre {
  font-family: "Roboto Mono", "Courier New", Courier, monospace;
  background-color: #f5f5f5;
}

pre {
  padding: 1em 0.5em;
}

table {
  background: white;
  border: 1px solid #666;
  border-collapse: collapse;
  padding: 0.5em;
}

table thead th,
table tfoot th {
  text-align: left;
  background-color: #eaeaea;
  color: black;
}

table th, table td {
  border: 1px solid #ddd;
  padding: 0.5em;
}

table td {
  color: #222222;
}

.callout,
.callout[data-callout="abstract"] .callout-title,
.callout[data-callout="summary"] .callout-title,
.callout[data-callout="tldr"]  .callout-title,
.callout[data-callout="faq"] .callout-title,
.callout[data-callout="info"] .callout-title,
.callout[data-callout="help"] .callout-title {
  background-color: #4355dbaa
}
.callout[data-callout="tip"] .callout-title,
.callout[data-callout="hint"] .callout-title,
.callout[data-callout="important"] .callout-title {
  background-color: #34bbe6;
}
.callout[data-callout="success"] .callout-title,
.callout[data-callout="check"] .callout-title,
.callout[data-callout="done"] .callout-title {
  background-color: #a3e048;
}
.callout[data-callout="question"] .callout-title,
.callout[data-callout="todo"] .callout-title {
  background-color: #49da9a;
}
.callout[data-callout="caution"] .callout-title,
.callout[data-callout="attention"] .callout-title {
  background-color: #f7d038;
}
.callout[data-callout="warning"] .callout-title,
.callout[data-callout="missing"] .callout-title,
.callout[data-callout="bug"] .callout-title {
  background-color: #eb7532;
}
.callout[data-callout="failure"] .callout-title,
.callout[data-callout="fail"] .callout-title,
.callout[data-callout="danger"] .callout-title,
.callout[data-callout="error"] .callout-title {
  background-color: #e6261f;
}
.callout[data-callout="example"] .callout-title {
  background-color: #d23be7;
}
.callout[data-callout="quote"] .callout-title,
.callout[data-callout="cite"] .callout-title {
  background-color: #aaaaaa;
}

.callout-icon {
  flex: 0 0 auto;
  display: flex;
  align-self: center;
}

svg.svg-icon {
  height: 18px;
  width: 18px;
  stroke-width: 1.75px;
}

.callout {
  overflow: hidden;
  margin: 1em 0;
  box-shadow: 0 2px 2px 0 rgba(0, 0, 0, 0.14), 0 1px 5px 0 rgba(0, 0, 0, 0.12), 0 3px 1px -2px rgba(0, 0, 0, 0.2);
  border-radius: 4px;
}

.callout-title {
  padding: .5em;
  display: flex;
  gap: 8px;
  font-size: inherit;
  color: black;
  line-height: 1.3em;
}

.callout-title-inner {
  font-weight: bold;
  color: black;
}

.callout-content {
  overflow-x: auto;
  padding: 0.25em .5em;
  color: #222222;
  background-color: white !important;
}

ul.contains-task-list {
  padding-left: 0;
  list-style: none;
}

ul.contains-task-list ul.contains-task-list {
  padding-left: 2em;
}

ul.contains-task-list li input[type="checkbox"] {
  margin-right: .5em;
}
`;

// Thank you again Olivier Balfour !
const MERMAID_STYLESHEET = `
:root {
  --default-font: ui-sans-serif, -apple-system, BlinkMacSystemFont, "Segoe UI", Roboto, Helvetica, Arial, sans-serif, "Apple Color Emoji", "Segoe UI Emoji", "Segoe UI Symbol", "Microsoft YaHei Light", sans-serif;
  --font-monospace: 'Source Code Pro', monospace;
  --background-primary: #ffffff;
  --background-modifier-border: #ddd;
  --text-accent: #705dcf;
  --text-accent-hover: #7a6ae6;
  --text-normal: #2e3338;
  --background-secondary: #f2f3f5;
  --background-secondary-alt: #e3e5e8;
  --text-muted: #888888;
  --font-mermaid: ui-sans-serif, -apple-system, BlinkMacSystemFont, "Segoe UI", Roboto, "Inter", "Apple Color Emoji", "Segoe UI Emoji", "Segoe UI Symbol", "Microsoft YaHei Light", sans-serif;
  --text-error: #E4374B;
  --background-primary-alt: '#fafafa';
  --background-accent: '';
  --interactive-accent: hsl( 254,  80%, calc( 68% + 2.5%));
  --background-modifier-error: #E4374B;
}
`;

const htmlTemplate = (stylesheet: string, body: string, title: string) => `<html>
<head>
  <title>${title}</title>
  <style>
    ${MERMAID_STYLESHEET}
    ${stylesheet}
  </style>
</head>
<body>
${body}
</body>
</html>`;

/*
 * Plugin code
 */

/** Don't allow multiple copy processes to run at the same time */
let copyIsRunning = false;

/** true while a block is being processed by MarkDownPostProcessor instances */
let ppIsProcessing = false;

/** moment at which the last block finished post-processing */
let ppLastBlockDate = Date.now();


/**
 * Render markdown to DOM, with some clean-up and embed images as data uris.
 */
class DocumentRenderer {
	private modal: CopyingToHtmlModal;

	// time required after last block was rendered before we decide that rendering a view is completed
	private optionRenderSettlingDelay: number = 100;

	// only those which are different from image/${extension}
	private readonly mimeMap = new Map([
		['svg', 'image/svg+xml'],
		['jpg', 'image/jpeg'],
	]);

	private readonly imageExtensions = ['gif', 'png', 'jpg', 'jpeg', 'bmp', 'png', 'webp', 'tiff', 'svg'];

	private readonly vaultPath: string;
	private readonly vaultUriPrefix: string;

<<<<<<< HEAD
	constructor(
		private view: MarkdownView,
		private app: App,
		private options: { convertSvgToBitmap: boolean } = { convertSvgToBitmap: true }
	) {
		const adapter = this.app.vault.getRoot().vault.adapter;
		if (adapter instanceof FileSystemAdapter) {
			this.vaultPath = adapter.getBasePath()
				.replace(/\\/g, '/');
		} else {
			this.vaultPath = "";
		}
=======
	constructor(private view: MarkdownView, private app: App,
				private options: { convertSvgToBitmap: boolean, removeFrontMatter: boolean } = {
					convertSvgToBitmap: true,
					removeFrontMatter: true
				}) {
		this.vaultPath = (this.app.vault.getRoot().vault.adapter as FileSystemAdapter).getBasePath()
			.replace(/\\/g, '/');
>>>>>>> 1c2eea6f

		this.vaultUriPrefix = `app://local/${this.vaultPath}`;
	}

	/**
	 * Render document into detached HTMLElement
	 */
	public async renderDocument(showModal: boolean = true): Promise<HTMLElement> {
		// show the modal?
		if (showModal) {
			this.modal = new CopyingToHtmlModal(this.app);
			this.modal.open();
		}

		try {
			const topNode = await this.renderMarkdown();
			return await this.transformHTML(topNode!);
		} finally {
<<<<<<< HEAD
			if (showModal) {
				this.modal.close();
			}

			// Return to edit view
			// @ts-ignore
			// this.app.commands.executeCommandById('markdown:toggle-preview');
=======
			this.modal.close();
>>>>>>> 1c2eea6f
		}
	}

	/**
	 * Render current view into HTMLElement, expanding embedded links
	 */
	private async renderMarkdown(): Promise<HTMLElement> {
		const inputFile = this.view.file;
		const markdown = this.view.data;
		const wrapper = document.createElement('div');
		wrapper.style.display = 'hidden';
		document.body.appendChild(wrapper);
		await MarkdownRenderer.renderMarkdown(markdown, wrapper, inputFile.path, this.view);
		await this.untilRendered();

		await this.replaceEmbeds(wrapper);

		const result = wrapper.cloneNode(true) as HTMLElement;
		document.body.removeChild(wrapper);
		return result;
	}

	/**
	 * Wait until the view has finished rendering
	 *
	 * Beware, this is a dirty hack...
	 *
	 * We have no reliable way to know if the document finished rendering. For instance dataviews or task blocks
	 * may not have been post processed.
	 * MarkdownPostProcessors are called on all the "blocks" in the HTML view. So we register one post-processor
	 * with high-priority (low-number to mark the block as being processed, and another one with low-priority that
	 * runs after all other post-processors).
	 * Now if we see that no blocks are being post-processed, it can mean 2 things :
	 *  - either we are between blocks
	 *  - or we finished rendering the view
	 * On the premise that the time that elapses between the post-processing of consecutive blocks is always very
	 * short (just iteration, no work is done), we conclude that the render is finished if no block has been
	 * rendered for enough time.
	 */
	private async untilRendered() {
		while (ppIsProcessing || Date.now() - ppLastBlockDate < this.optionRenderSettlingDelay) {
			if (ppLastBlockDate === 0) {
				break;
			}
			await delay(20);
		}
	}

	/**
	 * Replace span.internal-embed elements with the files / documents they link to. Images are not transformed
	 * into data uris at this stage.
	 */
	private async replaceEmbeds(rootNode: HTMLElement): Promise<void> {
		for (const node of Array.from(rootNode.querySelectorAll('.internal-embed'))) {
			const src = node.getAttr('src');
			const alt = node.getAttr('alt');

			if (!src) {
				node.remove();
				continue;
			}

			const extension = this.getExtension(src);
			if (extension === '' || extension === 'md') {
				const file = this.getEmbeddedFile(src);
				if (file) {
					// Not recursively rendering the embedded elements here. If someone turns up with a need for
					// this it should be easy to adapt this.
					const markdown = await this.app.vault.cachedRead(file);
					await MarkdownRenderer.renderMarkdown(markdown, node as HTMLElement, file.path, this.view)
				}
			} else if (this.imageExtensions.includes(extension)) {
				const file = this.getEmbeddedFile(src);
				if (file) {
					const replacement = document.createElement('img');
					replacement.setAttribute('src', `${this.vaultUriPrefix}/${file.path}`);

					if (alt) {
						replacement.setAttribute('alt', alt);
					}

					node.replaceWith(replacement);
				}
			} else {
				// Not handling video, audio, ... on purpose
				node.remove();
			}
		}
	}

	/**
	 * Get a TFile from its `src` attribute of a `.linked-embed`, or undefined if not found or not a file.
	 */
	private getEmbeddedFile(src: string): TFile | undefined {
		// TODO: this is messy : I agree Oliver Balfour :D
		const subfolder = src.substring(this.vaultPath.length);
		const file = this.app.metadataCache.getFirstLinkpathDest(src, subfolder);
		if (!file) {
			console.error(`Could not load ${src}, not found in metadataCache`);
			return undefined;
		}

		if (!(file instanceof TFile)) {
			console.error(`Embedded element '${src}' is not a file`);
			return undefined;
		}

		return file as TFile;
	}

	/**
	 * Transform rendered markdown to clean it up and embed images
	 */
	private async transformHTML(element: HTMLElement): Promise<HTMLElement> {
		// Remove styling which forces the preview to fill the window vertically
		// @ts-ignore
		const node: HTMLElement = element.cloneNode(true);
		node.removeAttribute('style');

		if (this.options.removeFrontMatter) {
			this.removeFrontMatter(node);
		}
		this.makeCheckboxesReadOnly(node);
		this.removeCollapseIndicators(node);
		this.removeButtons(node);
		await this.embedImages(node);
		await this.renderSvg(node);
		return node;
	}

	/** Remove front-matter */
	private removeFrontMatter(node: HTMLElement) {
		node.querySelectorAll('.frontmatter, .frontmatter-container')
			.forEach(node => node.remove());
	}

	private makeCheckboxesReadOnly(node: HTMLElement) {
		node.querySelectorAll('input[type="checkbox"]')
			.forEach(node => node.setAttribute('disabled', 'disabled'));
	}

	/** Remove the collapse indicators from HTML, not needed (and not working) in copy */
	private removeCollapseIndicators(node: HTMLElement) {
		node.querySelectorAll('.collapse-indicator')
			.forEach(node => node.remove());
	}

	/** Remove button elements (which appear after code blocks) */
	private removeButtons(node: HTMLElement) {
		node.querySelectorAll('button')
			.forEach(node => node.remove());
	}

	/** Replace all images sources with a data-uri */
	private async embedImages(node: HTMLElement): Promise<HTMLElement> {
		const promises: Promise<void>[] = [];

		// Replace all image sources
		node.querySelectorAll('img')
			.forEach(img => {
				if (img.src) {
					if (img.src.startsWith('data:image/svg+xml') && this.options.convertSvgToBitmap) {
						// image is an SVG, encoded as a data uri. This is the case with Excalidraw for instance.
						// Convert it to bitmap
						promises.push(this.replaceImageSource(img));
					} else if (!img.src.startsWith('data:')) {
						// render bitmaps, except if already as data-uri
						promises.push(this.replaceImageSource(img));
					}
				}
			});

		if (this.modal && this.modal.progress) {
		  // @ts-ignore
			this.modal.progress.max = 100;

			// @ts-ignore
			await allWithProgress(promises, percentCompleted => this.modal.progress.value = percentCompleted);
		}

		return node;
	}

	private async renderSvg(node: HTMLElement): Promise<Element> {
		if (!this.options.convertSvgToBitmap) {
			return node;
		}

		const promises: Promise<void>[] = [];

		const replaceSvg = async (svg: SVGSVGElement) => {
			let style: HTMLStyleElement = svg.querySelector('style') || svg.appendChild(document.createElement('style'));
			style.innerHTML += MERMAID_STYLESHEET;

			const svgData = `data:image/svg+xml;base64,` + Buffer.from(svg.outerHTML).toString('base64');
			const dataUri = await this.imageToDataUri(svgData);

			const img = svg.createEl('img');
			img.style.cssText = svg.style.cssText;
			img.src = dataUri;

			svg.parentElement!.replaceChild(img, svg);
		};

		node.querySelectorAll('svg')
			.forEach(svg => {
				promises.push(replaceSvg(svg));
			});

		// @ts-ignore
		this.modal.progress.max = 0;

		// @ts-ignore
		await allWithProgress(promises, percentCompleted => this.modal.progress.value = percentCompleted);
		return node;
	}

	/** replace image src attribute with data uri */
	private async replaceImageSource(image: HTMLImageElement): Promise<void> {
		const imageSourcePath = decodeURI(image.src);

		if (imageSourcePath.startsWith(this.vaultUriPrefix)) {
			// Transform uri to Obsidian relative path
			let path = imageSourcePath.substring(this.vaultUriPrefix.length + 1)
				.replace(/[?#].*/, '');
			path = decodeURI(path);

			const mimeType = this.guessMimeType(path);
			const data = await this.readFromVault(path, mimeType);

			if (this.isSvg(mimeType) && this.options.convertSvgToBitmap) {
				// render svg to bitmap for compatibility w/ for instance gmail
				image.src = await this.imageToDataUri(data);
			} else {
				// file content as base64 data uri (including svg)
				image.src = data;
			}
		} else {
			// Attempt to render uri to canvas. This is not an uri that points to the vault. Not needed for public
			// urls, but we may have un uri that points to our local machine or network, that will not be accessible
			// wherever we intend to paste the document.
			image.src = await this.imageToDataUri(image.src);
		}
	}

	/**
	 * Draw image url to canvas and return as data uri containing image pixel data
	 */
	private async imageToDataUri(url: string): Promise<string> {
		const canvas = document.createElement('canvas');
		const ctx = canvas.getContext('2d');

		const image = new Image();
		image.setAttribute('crossOrigin', 'anonymous');

		const dataUriPromise = new Promise<string>((resolve, reject) => {
			image.onload = () => {
				canvas.width = image.naturalWidth;
				canvas.height = image.naturalHeight;

				ctx!.drawImage(image, 0, 0);

				try {
					const uri = canvas.toDataURL('image/png');
					resolve(uri);
				} catch (err) {
					// leave error at `log` level (not `error`), since we leave an url that may be workable
					console.log(`failed ${url}`, err);
					// if we fail, leave the original url.
					// This way images that we may not load from external sources (tainted) may still be accessed
					// (eg. plantuml)
					// TODO: should we attempt to fallback with fetch ?
					resolve(url);
				}

				canvas.remove();
			}
		})

		image.src = url;

		return dataUriPromise;
	}

	/**
	 * Get binary data as b64 from a file in the vault
	 */
	private async readFromVault(path: string, mimeType: string): Promise<string> {
		const tfile = this.app.vault.getAbstractFileByPath(path) as TFile;
		const data = await this.app.vault.readBinary(tfile);
		return `data:${mimeType};base64,` + arrayBufferToBase64(data);
	}

	/** Guess an image's mime-type based on its extension */
	private guessMimeType(filePath: string): string {
		const extension = this.getExtension(filePath) || 'png';
		return this.mimeMap.get(extension) || `image/${extension}`;
	}

	/** Get lower-case extension for a path */
	private getExtension(filePath: string): string {
		// avoid using the "path" library
		const fileName = filePath.slice(filePath.lastIndexOf('/') + 1);
		return fileName.slice(fileName.lastIndexOf('.') + 1 || fileName.length)
			.toLowerCase();
	}

	private isSvg(mimeType: string): boolean {
		return mimeType === 'image/svg+xml';
	}
}

/**
 * Modal to show progress during conversion
 */
class CopyingToHtmlModal extends Modal {
	constructor(app: App) {
		super(app);
	}

	private _progress: HTMLElement;

	get progress() {
		return this._progress;
	}

	onOpen() {
		let {titleEl, contentEl} = this;
		titleEl.setText('Copying to clipboard');
		this._progress = contentEl.createEl('progress');
		this._progress.style.width = '100%';
	}

	onClose() {
		let {contentEl} = this;
		contentEl.empty();
	}
}

/**
 * Settings dialog
 */
class CopyDocumentAsHTMLSettingsTab extends PluginSettingTab {
	constructor(app: App, private plugin: CopyDocumentAsHTMLPlugin) {
		super(app, plugin);
		this.plugin = plugin;
	}

	display(): void {
		const {containerEl} = this;

		containerEl.empty();

		containerEl.createEl('h2', {text: 'Copy document as HTML - Settings'});

		new Setting(containerEl)
			.setName('Remove front-matter sections')
			.setDesc("If checked, the YAML content between --- lines at the front of the document are removed. If you don't know what this means, leave it on.")
			.addToggle(toggle => toggle
				.setValue(this.plugin.settings.removeFrontMatter)
				.onChange(async (value) => {
					this.plugin.settings.removeFrontMatter = value;
					await this.plugin.saveSettings();
				}));

		new Setting(containerEl)
			.setName('Convert SVG files to bitmap')
			.setDesc('If checked, SVG files are converted to bitmap. This makes the copied documents heavier but improves compatibility (eg. with gmail).')
			.addToggle(toggle => toggle
				.setValue(this.plugin.settings.convertSvgToBitmap)
				.onChange(async (value) => {
					this.plugin.settings.convertSvgToBitmap = value;
					await this.plugin.saveSettings();
				}));

		const useCustomStylesheetSetting = new Setting(containerEl)
			.setName('Provide a custom stylesheet')
			.setDesc('The default stylesheet provides minimalistic theming. You may want to customize it for better looks.');

		const customStylesheetSetting = new Setting(containerEl)
			.setName('Custom stylesheet')
			.setDesc('Disabling the setting above will replace the custom stylesheet with the default.')
			.setClass('custom-css-setting')
			.addTextArea(textArea => textArea
				.setValue(this.plugin.settings.styleSheet)
				.onChange(async (value) => {
					this.plugin.settings.styleSheet = value;
					await this.plugin.saveSettings();
				}));

		useCustomStylesheetSetting.addToggle(toggle => {
			customStylesheetSetting.settingEl.toggle(this.plugin.settings.useCustomStylesheet);

			toggle
				.setValue(this.plugin.settings.useCustomStylesheet)
				.onChange(async (value) => {
					this.plugin.settings.useCustomStylesheet = value;
					customStylesheetSetting.settingEl.toggle(this.plugin.settings.useCustomStylesheet);
					if (!value) {
						this.plugin.settings.styleSheet = DEFAULT_STYLESHEET;
					}
					await this.plugin.saveSettings();
				});
		});
	}
}

type CopyDocumentAsHTMLSettings = {
	/** Remove front-matter */
	removeFrontMatter: boolean;

	/** If set svg are converted to bitmap */
	convertSvgToBitmap: boolean;

	/** remember if the stylesheet was default or custom */
	useCustomStylesheet: boolean;

	/** Style-sheet */
	styleSheet: string;
}

const DEFAULT_SETTINGS: CopyDocumentAsHTMLSettings = {
	removeFrontMatter: true,
	convertSvgToBitmap: true,
	useCustomStylesheet: false,
	styleSheet: DEFAULT_STYLESHEET
}

export default class CopyDocumentAsHTMLPlugin extends Plugin {
  settings: CopyDocumentAsHTMLSettings;
  
  async convertView(
    view: MarkdownView,
    options: { convertSvgToBitmap: boolean } = { convertSvgToBitmap: true }
  ): Promise<HTMLElement> {
    const renderer = new DocumentRenderer(view, app, options);
    return await renderer.renderDocument(false);
	}

  async convertMarkdown(
    markdown: string,
    sourceFilePath: string | undefined = undefined,
    options: { convertSvgToBitmap: boolean } = { convertSvgToBitmap: true }
	): Promise<HTMLElement> {
		let result;
		let leaf = app.workspace.getLeaf(true);
		try {
			const file = sourceFilePath
				? this.app.vault.getAbstractFileByPath(sourceFilePath) as TFile
				: null;
			if (file) {
				await leaf.openFile(file, { active: false });
				(leaf.view as MarkdownView).file = file;
			} else {
				(leaf.view as MarkdownView).file = { path: "" } as TFile;
			}
			(leaf.view as MarkdownView).data = markdown;

			result = await this.convertView(
				leaf.view as MarkdownView
			);
		} finally {
			leaf.detach();
		}

    return result;
  }
	
	async onload() {
		await this.loadSettings();

		this.addCommand({
			id: 'copy-as-html',
			name: 'Copy current document to clipboard',

			checkCallback: (checking: boolean): boolean => {
				if (copyIsRunning) {
					console.log('Document is already being copied');
					return false;
				}

				const activeView = this.app.workspace.getActiveViewOfType(MarkdownView);
				if (!activeView) {
					console.log('Nothing to copy: No active markdown view');
					return false;
				}

				if (!checking) {
					this.doCopy(activeView);
				}

				return true;
			},
		});

		// Register post-processors that keep track of the blocks being rendered. For explanation,
		// @see DocumentRenderer#untilRendered()

		const beforeAllPostProcessor = this.registerMarkdownPostProcessor(async () => {
			ppIsProcessing = true;
		});
		beforeAllPostProcessor.sortOrder = -10000;

		const afterAllPostProcessor = this.registerMarkdownPostProcessor(async (_e, p) => {
     // @ts-ignore
			if (p.promises && p.promises.length) {
				// @ts-ignore
				Promise.all(p.promises).then(() => {
					ppIsProcessing = false;
					ppLastBlockDate = Date.now();
				});
			}
		});
		afterAllPostProcessor.sortOrder = 10000;

		// Register UI elements
		this.addSettingTab(new CopyDocumentAsHTMLSettingsTab(this.app, this));
		this.setupEditorMenuEntry();
	}

	async loadSettings() {
		this.settings = Object.assign({}, DEFAULT_SETTINGS, await this.loadData());

		// reload it so we may update it in a new release
		if (!this.settings.useCustomStylesheet) {
			this.settings.styleSheet = DEFAULT_STYLESHEET;
		}
	}

	async saveSettings() {
		await this.saveData(this.settings);
	}

	private async doCopy(activeView: MarkdownView) {
		console.log(`Copying "${activeView.file.path}" to clipboard...`);
		const copier = new DocumentRenderer(activeView, this.app, {
			convertSvgToBitmap: this.settings.convertSvgToBitmap,
			removeFrontMatter: this.settings.removeFrontMatter
		});

		try {
			copyIsRunning = true;

			ppLastBlockDate = Date.now();
			ppIsProcessing = true;

			const htmlBody = await copier.renderDocument();
			const htmlDocument = htmlTemplate(this.settings.styleSheet, htmlBody.outerHTML, activeView.file.name);

			const data =
				new ClipboardItem({
					"text/html": new Blob([htmlDocument], {
						// @ts-ignore
						type: ["text/html", 'text/plain']
					}),
					"text/plain": new Blob([htmlDocument], {
						type: "text/plain"
					}),
				});

			await navigator.clipboard.write([data]);
			console.log('Copied document to clipboard');
			new Notice('document copied to clipboard')
		} catch (error) {
			new Notice(`copy failed: ${error}`);
			console.error('copy failed', error);
		} finally {
			copyIsRunning = false;
		}
	}

	private setupEditorMenuEntry() {
		this.registerEvent(
			this.app.workspace.on("file-menu", (menu, file, view) => {
				menu.addItem((item) => {
					item
						.setTitle("Copy as HTML")
						.setIcon("clipboard-copy")
						.onClick(async () => {
							// @ts-ignore
							this.app.commands.executeCommandById('copy-document-as-html:copy-as-html');
						});
				});
			})
		);
	}
}<|MERGE_RESOLUTION|>--- conflicted
+++ resolved
@@ -1,15 +1,15 @@
 import {
-	App,
-	arrayBufferToBase64,
-	FileSystemAdapter,
-	MarkdownRenderer,
-	MarkdownView,
-	Modal,
-	Notice,
-	Plugin,
-	PluginSettingTab,
-	Setting,
-	TFile
+    App,
+    arrayBufferToBase64,
+    FileSystemAdapter,
+    MarkdownRenderer,
+    MarkdownView,
+    Modal,
+    Notice,
+    Plugin,
+    PluginSettingTab,
+    Setting,
+    TFile
 } from 'obsidian';
 
 /*
@@ -21,22 +21,22 @@
  * https://stackoverflow.com/a/42342373/1341132
  */
 function allWithProgress(promises: Promise<any>[], callback: (percentCompleted: number) => void) {
-	let count = 0;
-	callback(0);
-	for (const promise of promises) {
-		promise.then(() => {
-			count++;
-			callback((count * 100) / promises.length);
-		});
-	}
-	return Promise.all(promises);
+    let count = 0;
+    callback(0);
+    for (const promise of promises) {
+        promise.then(() => {
+            count++;
+            callback((count * 100) / promises.length);
+        });
+    }
+    return Promise.all(promises);
 }
 
 /**
  * Do nothing for a while
  */
 async function delay(milliseconds: number): Promise<void> {
-	return new Promise(resolve => setTimeout(resolve, milliseconds));
+    return new Promise(resolve => setTimeout(resolve, milliseconds));
 }
 
 /**
@@ -44,7 +44,7 @@
  */
 
 const DEFAULT_STYLESHEET =
-	`body,input {
+    `body,input {
   font-family: "Roboto","Helvetica Neue",Helvetica,Arial,sans-serif
 }
 
@@ -233,499 +233,484 @@
  * Render markdown to DOM, with some clean-up and embed images as data uris.
  */
 class DocumentRenderer {
-	private modal: CopyingToHtmlModal;
-
-	// time required after last block was rendered before we decide that rendering a view is completed
-	private optionRenderSettlingDelay: number = 100;
-
-	// only those which are different from image/${extension}
-	private readonly mimeMap = new Map([
-		['svg', 'image/svg+xml'],
-		['jpg', 'image/jpeg'],
-	]);
-
-	private readonly imageExtensions = ['gif', 'png', 'jpg', 'jpeg', 'bmp', 'png', 'webp', 'tiff', 'svg'];
-
-	private readonly vaultPath: string;
-	private readonly vaultUriPrefix: string;
-
-<<<<<<< HEAD
-	constructor(
-		private view: MarkdownView,
-		private app: App,
-		private options: { convertSvgToBitmap: boolean } = { convertSvgToBitmap: true }
-	) {
-		const adapter = this.app.vault.getRoot().vault.adapter;
-		if (adapter instanceof FileSystemAdapter) {
-			this.vaultPath = adapter.getBasePath()
-				.replace(/\\/g, '/');
-		} else {
-			this.vaultPath = "";
-		}
-=======
-	constructor(private view: MarkdownView, private app: App,
-				private options: { convertSvgToBitmap: boolean, removeFrontMatter: boolean } = {
-					convertSvgToBitmap: true,
-					removeFrontMatter: true
-				}) {
-		this.vaultPath = (this.app.vault.getRoot().vault.adapter as FileSystemAdapter).getBasePath()
-			.replace(/\\/g, '/');
->>>>>>> 1c2eea6f
-
-		this.vaultUriPrefix = `app://local/${this.vaultPath}`;
-	}
-
-	/**
-	 * Render document into detached HTMLElement
-	 */
-	public async renderDocument(showModal: boolean = true): Promise<HTMLElement> {
-		// show the modal?
-		if (showModal) {
-			this.modal = new CopyingToHtmlModal(this.app);
-			this.modal.open();
-		}
-
-		try {
-			const topNode = await this.renderMarkdown();
-			return await this.transformHTML(topNode!);
-		} finally {
-<<<<<<< HEAD
-			if (showModal) {
-				this.modal.close();
-			}
-
-			// Return to edit view
-			// @ts-ignore
-			// this.app.commands.executeCommandById('markdown:toggle-preview');
-=======
-			this.modal.close();
->>>>>>> 1c2eea6f
-		}
-	}
-
-	/**
-	 * Render current view into HTMLElement, expanding embedded links
-	 */
-	private async renderMarkdown(): Promise<HTMLElement> {
-		const inputFile = this.view.file;
-		const markdown = this.view.data;
-		const wrapper = document.createElement('div');
-		wrapper.style.display = 'hidden';
-		document.body.appendChild(wrapper);
-		await MarkdownRenderer.renderMarkdown(markdown, wrapper, inputFile.path, this.view);
-		await this.untilRendered();
-
-		await this.replaceEmbeds(wrapper);
-
-		const result = wrapper.cloneNode(true) as HTMLElement;
-		document.body.removeChild(wrapper);
-		return result;
-	}
-
-	/**
-	 * Wait until the view has finished rendering
-	 *
-	 * Beware, this is a dirty hack...
-	 *
-	 * We have no reliable way to know if the document finished rendering. For instance dataviews or task blocks
-	 * may not have been post processed.
-	 * MarkdownPostProcessors are called on all the "blocks" in the HTML view. So we register one post-processor
-	 * with high-priority (low-number to mark the block as being processed, and another one with low-priority that
-	 * runs after all other post-processors).
-	 * Now if we see that no blocks are being post-processed, it can mean 2 things :
-	 *  - either we are between blocks
-	 *  - or we finished rendering the view
-	 * On the premise that the time that elapses between the post-processing of consecutive blocks is always very
-	 * short (just iteration, no work is done), we conclude that the render is finished if no block has been
-	 * rendered for enough time.
-	 */
-	private async untilRendered() {
-		while (ppIsProcessing || Date.now() - ppLastBlockDate < this.optionRenderSettlingDelay) {
-			if (ppLastBlockDate === 0) {
-				break;
-			}
-			await delay(20);
-		}
-	}
-
-	/**
-	 * Replace span.internal-embed elements with the files / documents they link to. Images are not transformed
-	 * into data uris at this stage.
-	 */
-	private async replaceEmbeds(rootNode: HTMLElement): Promise<void> {
-		for (const node of Array.from(rootNode.querySelectorAll('.internal-embed'))) {
-			const src = node.getAttr('src');
-			const alt = node.getAttr('alt');
-
-			if (!src) {
-				node.remove();
-				continue;
-			}
-
-			const extension = this.getExtension(src);
-			if (extension === '' || extension === 'md') {
-				const file = this.getEmbeddedFile(src);
-				if (file) {
-					// Not recursively rendering the embedded elements here. If someone turns up with a need for
-					// this it should be easy to adapt this.
-					const markdown = await this.app.vault.cachedRead(file);
-					await MarkdownRenderer.renderMarkdown(markdown, node as HTMLElement, file.path, this.view)
-				}
-			} else if (this.imageExtensions.includes(extension)) {
-				const file = this.getEmbeddedFile(src);
-				if (file) {
-					const replacement = document.createElement('img');
-					replacement.setAttribute('src', `${this.vaultUriPrefix}/${file.path}`);
-
-					if (alt) {
-						replacement.setAttribute('alt', alt);
-					}
-
-					node.replaceWith(replacement);
-				}
-			} else {
-				// Not handling video, audio, ... on purpose
-				node.remove();
-			}
-		}
-	}
-
-	/**
-	 * Get a TFile from its `src` attribute of a `.linked-embed`, or undefined if not found or not a file.
-	 */
-	private getEmbeddedFile(src: string): TFile | undefined {
-		// TODO: this is messy : I agree Oliver Balfour :D
-		const subfolder = src.substring(this.vaultPath.length);
-		const file = this.app.metadataCache.getFirstLinkpathDest(src, subfolder);
-		if (!file) {
-			console.error(`Could not load ${src}, not found in metadataCache`);
-			return undefined;
-		}
-
-		if (!(file instanceof TFile)) {
-			console.error(`Embedded element '${src}' is not a file`);
-			return undefined;
-		}
-
-		return file as TFile;
-	}
-
-	/**
-	 * Transform rendered markdown to clean it up and embed images
-	 */
-	private async transformHTML(element: HTMLElement): Promise<HTMLElement> {
-		// Remove styling which forces the preview to fill the window vertically
-		// @ts-ignore
-		const node: HTMLElement = element.cloneNode(true);
-		node.removeAttribute('style');
-
-		if (this.options.removeFrontMatter) {
-			this.removeFrontMatter(node);
-		}
-		this.makeCheckboxesReadOnly(node);
-		this.removeCollapseIndicators(node);
-		this.removeButtons(node);
-		await this.embedImages(node);
-		await this.renderSvg(node);
-		return node;
-	}
-
-	/** Remove front-matter */
-	private removeFrontMatter(node: HTMLElement) {
-		node.querySelectorAll('.frontmatter, .frontmatter-container')
-			.forEach(node => node.remove());
-	}
-
-	private makeCheckboxesReadOnly(node: HTMLElement) {
-		node.querySelectorAll('input[type="checkbox"]')
-			.forEach(node => node.setAttribute('disabled', 'disabled'));
-	}
-
-	/** Remove the collapse indicators from HTML, not needed (and not working) in copy */
-	private removeCollapseIndicators(node: HTMLElement) {
-		node.querySelectorAll('.collapse-indicator')
-			.forEach(node => node.remove());
-	}
-
-	/** Remove button elements (which appear after code blocks) */
-	private removeButtons(node: HTMLElement) {
-		node.querySelectorAll('button')
-			.forEach(node => node.remove());
-	}
-
-	/** Replace all images sources with a data-uri */
-	private async embedImages(node: HTMLElement): Promise<HTMLElement> {
-		const promises: Promise<void>[] = [];
-
-		// Replace all image sources
-		node.querySelectorAll('img')
-			.forEach(img => {
-				if (img.src) {
-					if (img.src.startsWith('data:image/svg+xml') && this.options.convertSvgToBitmap) {
-						// image is an SVG, encoded as a data uri. This is the case with Excalidraw for instance.
-						// Convert it to bitmap
-						promises.push(this.replaceImageSource(img));
-					} else if (!img.src.startsWith('data:')) {
-						// render bitmaps, except if already as data-uri
-						promises.push(this.replaceImageSource(img));
-					}
-				}
-			});
-
-		if (this.modal && this.modal.progress) {
-		  // @ts-ignore
-			this.modal.progress.max = 100;
-
-			// @ts-ignore
-			await allWithProgress(promises, percentCompleted => this.modal.progress.value = percentCompleted);
-		}
-
-		return node;
-	}
-
-	private async renderSvg(node: HTMLElement): Promise<Element> {
-		if (!this.options.convertSvgToBitmap) {
-			return node;
-		}
-
-		const promises: Promise<void>[] = [];
-
-		const replaceSvg = async (svg: SVGSVGElement) => {
-			let style: HTMLStyleElement = svg.querySelector('style') || svg.appendChild(document.createElement('style'));
-			style.innerHTML += MERMAID_STYLESHEET;
-
-			const svgData = `data:image/svg+xml;base64,` + Buffer.from(svg.outerHTML).toString('base64');
-			const dataUri = await this.imageToDataUri(svgData);
-
-			const img = svg.createEl('img');
-			img.style.cssText = svg.style.cssText;
-			img.src = dataUri;
-
-			svg.parentElement!.replaceChild(img, svg);
-		};
-
-		node.querySelectorAll('svg')
-			.forEach(svg => {
-				promises.push(replaceSvg(svg));
-			});
-
-		// @ts-ignore
-		this.modal.progress.max = 0;
-
-		// @ts-ignore
-		await allWithProgress(promises, percentCompleted => this.modal.progress.value = percentCompleted);
-		return node;
-	}
-
-	/** replace image src attribute with data uri */
-	private async replaceImageSource(image: HTMLImageElement): Promise<void> {
-		const imageSourcePath = decodeURI(image.src);
-
-		if (imageSourcePath.startsWith(this.vaultUriPrefix)) {
-			// Transform uri to Obsidian relative path
-			let path = imageSourcePath.substring(this.vaultUriPrefix.length + 1)
-				.replace(/[?#].*/, '');
-			path = decodeURI(path);
-
-			const mimeType = this.guessMimeType(path);
-			const data = await this.readFromVault(path, mimeType);
-
-			if (this.isSvg(mimeType) && this.options.convertSvgToBitmap) {
-				// render svg to bitmap for compatibility w/ for instance gmail
-				image.src = await this.imageToDataUri(data);
-			} else {
-				// file content as base64 data uri (including svg)
-				image.src = data;
-			}
-		} else {
-			// Attempt to render uri to canvas. This is not an uri that points to the vault. Not needed for public
-			// urls, but we may have un uri that points to our local machine or network, that will not be accessible
-			// wherever we intend to paste the document.
-			image.src = await this.imageToDataUri(image.src);
-		}
-	}
-
-	/**
-	 * Draw image url to canvas and return as data uri containing image pixel data
-	 */
-	private async imageToDataUri(url: string): Promise<string> {
-		const canvas = document.createElement('canvas');
-		const ctx = canvas.getContext('2d');
-
-		const image = new Image();
-		image.setAttribute('crossOrigin', 'anonymous');
-
-		const dataUriPromise = new Promise<string>((resolve, reject) => {
-			image.onload = () => {
-				canvas.width = image.naturalWidth;
-				canvas.height = image.naturalHeight;
-
-				ctx!.drawImage(image, 0, 0);
-
-				try {
-					const uri = canvas.toDataURL('image/png');
-					resolve(uri);
-				} catch (err) {
-					// leave error at `log` level (not `error`), since we leave an url that may be workable
-					console.log(`failed ${url}`, err);
-					// if we fail, leave the original url.
-					// This way images that we may not load from external sources (tainted) may still be accessed
-					// (eg. plantuml)
-					// TODO: should we attempt to fallback with fetch ?
-					resolve(url);
-				}
-
-				canvas.remove();
-			}
-		})
-
-		image.src = url;
-
-		return dataUriPromise;
-	}
-
-	/**
-	 * Get binary data as b64 from a file in the vault
-	 */
-	private async readFromVault(path: string, mimeType: string): Promise<string> {
-		const tfile = this.app.vault.getAbstractFileByPath(path) as TFile;
-		const data = await this.app.vault.readBinary(tfile);
-		return `data:${mimeType};base64,` + arrayBufferToBase64(data);
-	}
-
-	/** Guess an image's mime-type based on its extension */
-	private guessMimeType(filePath: string): string {
-		const extension = this.getExtension(filePath) || 'png';
-		return this.mimeMap.get(extension) || `image/${extension}`;
-	}
-
-	/** Get lower-case extension for a path */
-	private getExtension(filePath: string): string {
-		// avoid using the "path" library
-		const fileName = filePath.slice(filePath.lastIndexOf('/') + 1);
-		return fileName.slice(fileName.lastIndexOf('.') + 1 || fileName.length)
-			.toLowerCase();
-	}
-
-	private isSvg(mimeType: string): boolean {
-		return mimeType === 'image/svg+xml';
-	}
+    private modal: CopyingToHtmlModal;
+
+    // time required after last block was rendered before we decide that rendering a view is completed
+    private optionRenderSettlingDelay: number = 100;
+
+    // only those which are different from image/${extension}
+    private readonly mimeMap = new Map([
+        ['svg', 'image/svg+xml'],
+        ['jpg', 'image/jpeg'],
+    ]);
+
+    private readonly imageExtensions = ['gif', 'png', 'jpg', 'jpeg', 'bmp', 'png', 'webp', 'tiff', 'svg'];
+
+    private readonly vaultPath: string;
+    private readonly vaultUriPrefix: string;
+
+    constructor(
+        private view: MarkdownView,
+        private app: App,
+        private options: { convertSvgToBitmap: boolean, removeFrontMatter: boolean  } = {
+            convertSvgToBitmap: true,
+            removeFrontMatter: true
+        }
+    ) {
+        const adapter = this.app.vault.getRoot().vault.adapter;
+        if (adapter instanceof FileSystemAdapter) {
+            this.vaultPath = adapter.getBasePath()
+                .replace(/\\/g, '/');
+        } else {
+            this.vaultPath = "";
+        }
+
+        this.vaultUriPrefix = `app://local/${this.vaultPath}`;
+    }
+
+    /**
+     * Render document into detached HTMLElement
+     */
+    public async renderDocument(showModal: boolean = true): Promise<HTMLElement> {
+        // show the modal?
+        if (showModal) {
+            this.modal = new CopyingToHtmlModal(this.app);
+            this.modal.open();
+        }
+
+        try {
+            const topNode = await this.renderMarkdown();
+            return await this.transformHTML(topNode!);
+        } finally {
+            if (showModal) {
+                this.modal.close();
+            }
+        }
+    }
+
+    /**
+     * Render current view into HTMLElement, expanding embedded links
+     */
+    private async renderMarkdown(): Promise<HTMLElement> {
+        const inputFile = this.view.file;
+        const markdown = this.view.data;
+        const wrapper = document.createElement('div');
+        wrapper.style.display = 'hidden';
+        document.body.appendChild(wrapper);
+        await MarkdownRenderer.renderMarkdown(markdown, wrapper, inputFile.path, this.view);
+        await this.untilRendered();
+
+        await this.replaceEmbeds(wrapper);
+
+        const result = wrapper.cloneNode(true) as HTMLElement;
+        document.body.removeChild(wrapper);
+        return result;
+    }
+
+    /**
+     * Wait until the view has finished rendering
+     *
+     * Beware, this is a dirty hack...
+     *
+     * We have no reliable way to know if the document finished rendering. For instance dataviews or task blocks
+     * may not have been post processed.
+     * MarkdownPostProcessors are called on all the "blocks" in the HTML view. So we register one post-processor
+     * with high-priority (low-number to mark the block as being processed, and another one with low-priority that
+     * runs after all other post-processors).
+     * Now if we see that no blocks are being post-processed, it can mean 2 things :
+     *  - either we are between blocks
+     *  - or we finished rendering the view
+     * On the premise that the time that elapses between the post-processing of consecutive blocks is always very
+     * short (just iteration, no work is done), we conclude that the render is finished if no block has been
+     * rendered for enough time.
+     */
+    private async untilRendered() {
+        while (ppIsProcessing || Date.now() - ppLastBlockDate < this.optionRenderSettlingDelay) {
+            if (ppLastBlockDate === 0) {
+                break;
+            }
+            await delay(20);
+        }
+    }
+
+    /**
+     * Replace span.internal-embed elements with the files / documents they link to. Images are not transformed
+     * into data uris at this stage.
+     */
+    private async replaceEmbeds(rootNode: HTMLElement): Promise<void> {
+        for (const node of Array.from(rootNode.querySelectorAll('.internal-embed'))) {
+            const src = node.getAttr('src');
+            const alt = node.getAttr('alt');
+
+            if (!src) {
+                node.remove();
+                continue;
+            }
+
+            const extension = this.getExtension(src);
+            if (extension === '' || extension === 'md') {
+                const file = this.getEmbeddedFile(src);
+                if (file) {
+                    // Not recursively rendering the embedded elements here. If someone turns up with a need for
+                    // this it should be easy to adapt this.
+                    const markdown = await this.app.vault.cachedRead(file);
+                    await MarkdownRenderer.renderMarkdown(markdown, node as HTMLElement, file.path, this.view)
+                }
+            } else if (this.imageExtensions.includes(extension)) {
+                const file = this.getEmbeddedFile(src);
+                if (file) {
+                    const replacement = document.createElement('img');
+                    replacement.setAttribute('src', `${this.vaultUriPrefix}/${file.path}`);
+
+                    if (alt) {
+                        replacement.setAttribute('alt', alt);
+                    }
+
+                    node.replaceWith(replacement);
+                }
+            } else {
+                // Not handling video, audio, ... on purpose
+                node.remove();
+            }
+        }
+    }
+
+    /**
+     * Get a TFile from its `src` attribute of a `.linked-embed`, or undefined if not found or not a file.
+     */
+    private getEmbeddedFile(src: string): TFile | undefined {
+        // TODO: this is messy : I agree Oliver Balfour :D
+        const subfolder = src.substring(this.vaultPath.length);
+        const file = this.app.metadataCache.getFirstLinkpathDest(src, subfolder);
+        if (!file) {
+            console.error(`Could not load ${src}, not found in metadataCache`);
+            return undefined;
+        }
+
+        if (!(file instanceof TFile)) {
+            console.error(`Embedded element '${src}' is not a file`);
+            return undefined;
+        }
+
+        return file as TFile;
+    }
+
+    /**
+     * Transform rendered markdown to clean it up and embed images
+     */
+    private async transformHTML(element: HTMLElement): Promise<HTMLElement> {
+        // Remove styling which forces the preview to fill the window vertically
+        // @ts-ignore
+        const node: HTMLElement = element.cloneNode(true);
+        node.removeAttribute('style');
+
+        if (this.options.removeFrontMatter) {
+            this.removeFrontMatter(node);
+        }
+        this.makeCheckboxesReadOnly(node);
+        this.removeCollapseIndicators(node);
+        this.removeButtons(node);
+        await this.embedImages(node);
+        await this.renderSvg(node);
+        return node;
+    }
+
+    /** Remove front-matter */
+    private removeFrontMatter(node: HTMLElement) {
+        node.querySelectorAll('.frontmatter, .frontmatter-container')
+            .forEach(node => node.remove());
+    }
+
+    private makeCheckboxesReadOnly(node: HTMLElement) {
+        node.querySelectorAll('input[type="checkbox"]')
+            .forEach(node => node.setAttribute('disabled', 'disabled'));
+    }
+
+    /** Remove the collapse indicators from HTML, not needed (and not working) in copy */
+    private removeCollapseIndicators(node: HTMLElement) {
+        node.querySelectorAll('.collapse-indicator')
+            .forEach(node => node.remove());
+    }
+
+    /** Remove button elements (which appear after code blocks) */
+    private removeButtons(node: HTMLElement) {
+        node.querySelectorAll('button')
+            .forEach(node => node.remove());
+    }
+
+    /** Replace all images sources with a data-uri */
+    private async embedImages(node: HTMLElement): Promise<HTMLElement> {
+        const promises: Promise<void>[] = [];
+
+        // Replace all image sources
+        node.querySelectorAll('img')
+            .forEach(img => {
+                if (img.src) {
+                    if (img.src.startsWith('data:image/svg+xml') && this.options.convertSvgToBitmap) {
+                        // image is an SVG, encoded as a data uri. This is the case with Excalidraw for instance.
+                        // Convert it to bitmap
+                        promises.push(this.replaceImageSource(img));
+                    } else if (!img.src.startsWith('data:')) {
+                        // render bitmaps, except if already as data-uri
+                        promises.push(this.replaceImageSource(img));
+                    }
+                }
+            });
+
+        if (this.modal && this.modal.progress) {
+            // @ts-ignore
+            this.modal.progress.max = 100;
+
+            // @ts-ignore
+            await allWithProgress(promises, percentCompleted => this.modal.progress.value = percentCompleted);
+        }
+
+        return node;
+    }
+
+    private async renderSvg(node: HTMLElement): Promise<Element> {
+        if (!this.options.convertSvgToBitmap) {
+            return node;
+        }
+
+        const promises: Promise<void>[] = [];
+
+        const replaceSvg = async (svg: SVGSVGElement) => {
+            let style: HTMLStyleElement = svg.querySelector('style') || svg.appendChild(document.createElement('style'));
+            style.innerHTML += MERMAID_STYLESHEET;
+
+            const svgData = `data:image/svg+xml;base64,` + Buffer.from(svg.outerHTML).toString('base64');
+            const dataUri = await this.imageToDataUri(svgData);
+
+            const img = svg.createEl('img');
+            img.style.cssText = svg.style.cssText;
+            img.src = dataUri;
+
+            svg.parentElement!.replaceChild(img, svg);
+        };
+
+        node.querySelectorAll('svg')
+            .forEach(svg => {
+                promises.push(replaceSvg(svg));
+            });
+
+        // @ts-ignore
+        this.modal.progress.max = 0;
+
+        // @ts-ignore
+        await allWithProgress(promises, percentCompleted => this.modal.progress.value = percentCompleted);
+        return node;
+    }
+
+    /** replace image src attribute with data uri */
+    private async replaceImageSource(image: HTMLImageElement): Promise<void> {
+        const imageSourcePath = decodeURI(image.src);
+
+        if (imageSourcePath.startsWith(this.vaultUriPrefix)) {
+            // Transform uri to Obsidian relative path
+            let path = imageSourcePath.substring(this.vaultUriPrefix.length + 1)
+                .replace(/[?#].*/, '');
+            path = decodeURI(path);
+
+            const mimeType = this.guessMimeType(path);
+            const data = await this.readFromVault(path, mimeType);
+
+            if (this.isSvg(mimeType) && this.options.convertSvgToBitmap) {
+                // render svg to bitmap for compatibility w/ for instance gmail
+                image.src = await this.imageToDataUri(data);
+            } else {
+                // file content as base64 data uri (including svg)
+                image.src = data;
+            }
+        } else {
+            // Attempt to render uri to canvas. This is not an uri that points to the vault. Not needed for public
+            // urls, but we may have un uri that points to our local machine or network, that will not be accessible
+            // wherever we intend to paste the document.
+            image.src = await this.imageToDataUri(image.src);
+        }
+    }
+
+    /**
+     * Draw image url to canvas and return as data uri containing image pixel data
+     */
+    private async imageToDataUri(url: string): Promise<string> {
+        const canvas = document.createElement('canvas');
+        const ctx = canvas.getContext('2d');
+
+        const image = new Image();
+        image.setAttribute('crossOrigin', 'anonymous');
+
+        const dataUriPromise = new Promise<string>((resolve, reject) => {
+            image.onload = () => {
+                canvas.width = image.naturalWidth;
+                canvas.height = image.naturalHeight;
+
+                ctx!.drawImage(image, 0, 0);
+
+                try {
+                    const uri = canvas.toDataURL('image/png');
+                    resolve(uri);
+                } catch (err) {
+                    // leave error at `log` level (not `error`), since we leave an url that may be workable
+                    console.log(`failed ${url}`, err);
+                    // if we fail, leave the original url.
+                    // This way images that we may not load from external sources (tainted) may still be accessed
+                    // (eg. plantuml)
+                    // TODO: should we attempt to fallback with fetch ?
+                    resolve(url);
+                }
+
+                canvas.remove();
+            }
+        })
+
+        image.src = url;
+
+        return dataUriPromise;
+    }
+
+    /**
+     * Get binary data as b64 from a file in the vault
+     */
+    private async readFromVault(path: string, mimeType: string): Promise<string> {
+        const tfile = this.app.vault.getAbstractFileByPath(path) as TFile;
+        const data = await this.app.vault.readBinary(tfile);
+        return `data:${mimeType};base64,` + arrayBufferToBase64(data);
+    }
+
+    /** Guess an image's mime-type based on its extension */
+    private guessMimeType(filePath: string): string {
+        const extension = this.getExtension(filePath) || 'png';
+        return this.mimeMap.get(extension) || `image/${extension}`;
+    }
+
+    /** Get lower-case extension for a path */
+    private getExtension(filePath: string): string {
+        // avoid using the "path" library
+        const fileName = filePath.slice(filePath.lastIndexOf('/') + 1);
+        return fileName.slice(fileName.lastIndexOf('.') + 1 || fileName.length)
+            .toLowerCase();
+    }
+
+    private isSvg(mimeType: string): boolean {
+        return mimeType === 'image/svg+xml';
+    }
 }
 
 /**
  * Modal to show progress during conversion
  */
 class CopyingToHtmlModal extends Modal {
-	constructor(app: App) {
-		super(app);
-	}
-
-	private _progress: HTMLElement;
-
-	get progress() {
-		return this._progress;
-	}
-
-	onOpen() {
-		let {titleEl, contentEl} = this;
-		titleEl.setText('Copying to clipboard');
-		this._progress = contentEl.createEl('progress');
-		this._progress.style.width = '100%';
-	}
-
-	onClose() {
-		let {contentEl} = this;
-		contentEl.empty();
-	}
+    constructor(app: App) {
+        super(app);
+    }
+
+    private _progress: HTMLElement;
+
+    get progress() {
+        return this._progress;
+    }
+
+    onOpen() {
+        let {titleEl, contentEl} = this;
+        titleEl.setText('Copying to clipboard');
+        this._progress = contentEl.createEl('progress');
+        this._progress.style.width = '100%';
+    }
+
+    onClose() {
+        let {contentEl} = this;
+        contentEl.empty();
+    }
 }
 
 /**
  * Settings dialog
  */
 class CopyDocumentAsHTMLSettingsTab extends PluginSettingTab {
-	constructor(app: App, private plugin: CopyDocumentAsHTMLPlugin) {
-		super(app, plugin);
-		this.plugin = plugin;
-	}
-
-	display(): void {
-		const {containerEl} = this;
-
-		containerEl.empty();
-
-		containerEl.createEl('h2', {text: 'Copy document as HTML - Settings'});
-
-		new Setting(containerEl)
-			.setName('Remove front-matter sections')
-			.setDesc("If checked, the YAML content between --- lines at the front of the document are removed. If you don't know what this means, leave it on.")
-			.addToggle(toggle => toggle
-				.setValue(this.plugin.settings.removeFrontMatter)
-				.onChange(async (value) => {
-					this.plugin.settings.removeFrontMatter = value;
-					await this.plugin.saveSettings();
-				}));
-
-		new Setting(containerEl)
-			.setName('Convert SVG files to bitmap')
-			.setDesc('If checked, SVG files are converted to bitmap. This makes the copied documents heavier but improves compatibility (eg. with gmail).')
-			.addToggle(toggle => toggle
-				.setValue(this.plugin.settings.convertSvgToBitmap)
-				.onChange(async (value) => {
-					this.plugin.settings.convertSvgToBitmap = value;
-					await this.plugin.saveSettings();
-				}));
-
-		const useCustomStylesheetSetting = new Setting(containerEl)
-			.setName('Provide a custom stylesheet')
-			.setDesc('The default stylesheet provides minimalistic theming. You may want to customize it for better looks.');
-
-		const customStylesheetSetting = new Setting(containerEl)
-			.setName('Custom stylesheet')
-			.setDesc('Disabling the setting above will replace the custom stylesheet with the default.')
-			.setClass('custom-css-setting')
-			.addTextArea(textArea => textArea
-				.setValue(this.plugin.settings.styleSheet)
-				.onChange(async (value) => {
-					this.plugin.settings.styleSheet = value;
-					await this.plugin.saveSettings();
-				}));
-
-		useCustomStylesheetSetting.addToggle(toggle => {
-			customStylesheetSetting.settingEl.toggle(this.plugin.settings.useCustomStylesheet);
-
-			toggle
-				.setValue(this.plugin.settings.useCustomStylesheet)
-				.onChange(async (value) => {
-					this.plugin.settings.useCustomStylesheet = value;
-					customStylesheetSetting.settingEl.toggle(this.plugin.settings.useCustomStylesheet);
-					if (!value) {
-						this.plugin.settings.styleSheet = DEFAULT_STYLESHEET;
-					}
-					await this.plugin.saveSettings();
-				});
-		});
-	}
+    constructor(app: App, private plugin: CopyDocumentAsHTMLPlugin) {
+        super(app, plugin);
+        this.plugin = plugin;
+    }
+
+    display(): void {
+        const {containerEl} = this;
+
+        containerEl.empty();
+
+        containerEl.createEl('h2', {text: 'Copy document as HTML - Settings'});
+
+        new Setting(containerEl)
+            .setName('Remove front-matter sections')
+            .setDesc("If checked, the YAML content between --- lines at the front of the document are removed. If you don't know what this means, leave it on.")
+            .addToggle(toggle => toggle
+                .setValue(this.plugin.settings.removeFrontMatter)
+                .onChange(async (value) => {
+                    this.plugin.settings.removeFrontMatter = value;
+                    await this.plugin.saveSettings();
+                }));
+
+        new Setting(containerEl)
+            .setName('Convert SVG files to bitmap')
+            .setDesc('If checked, SVG files are converted to bitmap. This makes the copied documents heavier but improves compatibility (eg. with gmail).')
+            .addToggle(toggle => toggle
+                .setValue(this.plugin.settings.convertSvgToBitmap)
+                .onChange(async (value) => {
+                    this.plugin.settings.convertSvgToBitmap = value;
+                    await this.plugin.saveSettings();
+                }));
+
+        const useCustomStylesheetSetting = new Setting(containerEl)
+            .setName('Provide a custom stylesheet')
+            .setDesc('The default stylesheet provides minimalistic theming. You may want to customize it for better looks.');
+
+        const customStylesheetSetting = new Setting(containerEl)
+            .setName('Custom stylesheet')
+            .setDesc('Disabling the setting above will replace the custom stylesheet with the default.')
+            .setClass('custom-css-setting')
+            .addTextArea(textArea => textArea
+                .setValue(this.plugin.settings.styleSheet)
+                .onChange(async (value) => {
+                    this.plugin.settings.styleSheet = value;
+                    await this.plugin.saveSettings();
+                }));
+
+        useCustomStylesheetSetting.addToggle(toggle => {
+            customStylesheetSetting.settingEl.toggle(this.plugin.settings.useCustomStylesheet);
+
+            toggle
+                .setValue(this.plugin.settings.useCustomStylesheet)
+                .onChange(async (value) => {
+                    this.plugin.settings.useCustomStylesheet = value;
+                    customStylesheetSetting.settingEl.toggle(this.plugin.settings.useCustomStylesheet);
+                    if (!value) {
+                        this.plugin.settings.styleSheet = DEFAULT_STYLESHEET;
+                    }
+                    await this.plugin.saveSettings();
+                });
+        });
+    }
 }
 
 type CopyDocumentAsHTMLSettings = {
-	/** Remove front-matter */
-	removeFrontMatter: boolean;
-
-	/** If set svg are converted to bitmap */
-	convertSvgToBitmap: boolean;
-
-	/** remember if the stylesheet was default or custom */
-	useCustomStylesheet: boolean;
-
-	/** Style-sheet */
-	styleSheet: string;
+    /** Remove front-matter */
+    removeFrontMatter: boolean;
+
+    /** If set svg are converted to bitmap */
+    convertSvgToBitmap: boolean;
+
+    /** remember if the stylesheet was default or custom */
+    useCustomStylesheet: boolean;
+
+    /** Style-sheet */
+    styleSheet: string;
 }
 
 const DEFAULT_SETTINGS: CopyDocumentAsHTMLSettings = {
-	removeFrontMatter: true,
-	convertSvgToBitmap: true,
-	useCustomStylesheet: false,
-	styleSheet: DEFAULT_STYLESHEET
+    removeFrontMatter: true,
+    convertSvgToBitmap: true,
+    useCustomStylesheet: false,
+    styleSheet: DEFAULT_STYLESHEET
 }
 
 export default class CopyDocumentAsHTMLPlugin extends Plugin {
@@ -737,153 +722,153 @@
   ): Promise<HTMLElement> {
     const renderer = new DocumentRenderer(view, app, options);
     return await renderer.renderDocument(false);
-	}
+    }
 
   async convertMarkdown(
     markdown: string,
     sourceFilePath: string | undefined = undefined,
     options: { convertSvgToBitmap: boolean } = { convertSvgToBitmap: true }
-	): Promise<HTMLElement> {
-		let result;
-		let leaf = app.workspace.getLeaf(true);
-		try {
-			const file = sourceFilePath
-				? this.app.vault.getAbstractFileByPath(sourceFilePath) as TFile
-				: null;
-			if (file) {
-				await leaf.openFile(file, { active: false });
-				(leaf.view as MarkdownView).file = file;
-			} else {
-				(leaf.view as MarkdownView).file = { path: "" } as TFile;
-			}
-			(leaf.view as MarkdownView).data = markdown;
-
-			result = await this.convertView(
-				leaf.view as MarkdownView
-			);
-		} finally {
-			leaf.detach();
-		}
+    ): Promise<HTMLElement> {
+        let result;
+        let leaf = app.workspace.getLeaf(true);
+        try {
+            const file = sourceFilePath
+                ? this.app.vault.getAbstractFileByPath(sourceFilePath) as TFile
+                : null;
+            if (file) {
+                await leaf.openFile(file, { active: false });
+                (leaf.view as MarkdownView).file = file;
+            } else {
+                (leaf.view as MarkdownView).file = { path: "" } as TFile;
+            }
+            (leaf.view as MarkdownView).data = markdown;
+
+            result = await this.convertView(
+                leaf.view as MarkdownView
+            );
+        } finally {
+            leaf.detach();
+        }
 
     return result;
   }
-	
-	async onload() {
-		await this.loadSettings();
-
-		this.addCommand({
-			id: 'copy-as-html',
-			name: 'Copy current document to clipboard',
-
-			checkCallback: (checking: boolean): boolean => {
-				if (copyIsRunning) {
-					console.log('Document is already being copied');
-					return false;
-				}
-
-				const activeView = this.app.workspace.getActiveViewOfType(MarkdownView);
-				if (!activeView) {
-					console.log('Nothing to copy: No active markdown view');
-					return false;
-				}
-
-				if (!checking) {
-					this.doCopy(activeView);
-				}
-
-				return true;
-			},
-		});
-
-		// Register post-processors that keep track of the blocks being rendered. For explanation,
-		// @see DocumentRenderer#untilRendered()
-
-		const beforeAllPostProcessor = this.registerMarkdownPostProcessor(async () => {
-			ppIsProcessing = true;
-		});
-		beforeAllPostProcessor.sortOrder = -10000;
-
-		const afterAllPostProcessor = this.registerMarkdownPostProcessor(async (_e, p) => {
+    
+    async onload() {
+        await this.loadSettings();
+
+        this.addCommand({
+            id: 'copy-as-html',
+            name: 'Copy current document to clipboard',
+
+            checkCallback: (checking: boolean): boolean => {
+                if (copyIsRunning) {
+                    console.log('Document is already being copied');
+                    return false;
+                }
+
+                const activeView = this.app.workspace.getActiveViewOfType(MarkdownView);
+                if (!activeView) {
+                    console.log('Nothing to copy: No active markdown view');
+                    return false;
+                }
+
+                if (!checking) {
+                    this.doCopy(activeView);
+                }
+
+                return true;
+            },
+        });
+
+        // Register post-processors that keep track of the blocks being rendered. For explanation,
+        // @see DocumentRenderer#untilRendered()
+
+        const beforeAllPostProcessor = this.registerMarkdownPostProcessor(async () => {
+            ppIsProcessing = true;
+        });
+        beforeAllPostProcessor.sortOrder = -10000;
+
+        const afterAllPostProcessor = this.registerMarkdownPostProcessor(async (_e, p) => {
      // @ts-ignore
-			if (p.promises && p.promises.length) {
-				// @ts-ignore
-				Promise.all(p.promises).then(() => {
-					ppIsProcessing = false;
-					ppLastBlockDate = Date.now();
-				});
-			}
-		});
-		afterAllPostProcessor.sortOrder = 10000;
-
-		// Register UI elements
-		this.addSettingTab(new CopyDocumentAsHTMLSettingsTab(this.app, this));
-		this.setupEditorMenuEntry();
-	}
-
-	async loadSettings() {
-		this.settings = Object.assign({}, DEFAULT_SETTINGS, await this.loadData());
-
-		// reload it so we may update it in a new release
-		if (!this.settings.useCustomStylesheet) {
-			this.settings.styleSheet = DEFAULT_STYLESHEET;
-		}
-	}
-
-	async saveSettings() {
-		await this.saveData(this.settings);
-	}
-
-	private async doCopy(activeView: MarkdownView) {
-		console.log(`Copying "${activeView.file.path}" to clipboard...`);
-		const copier = new DocumentRenderer(activeView, this.app, {
-			convertSvgToBitmap: this.settings.convertSvgToBitmap,
-			removeFrontMatter: this.settings.removeFrontMatter
-		});
-
-		try {
-			copyIsRunning = true;
-
-			ppLastBlockDate = Date.now();
-			ppIsProcessing = true;
-
-			const htmlBody = await copier.renderDocument();
-			const htmlDocument = htmlTemplate(this.settings.styleSheet, htmlBody.outerHTML, activeView.file.name);
-
-			const data =
-				new ClipboardItem({
-					"text/html": new Blob([htmlDocument], {
-						// @ts-ignore
-						type: ["text/html", 'text/plain']
-					}),
-					"text/plain": new Blob([htmlDocument], {
-						type: "text/plain"
-					}),
-				});
-
-			await navigator.clipboard.write([data]);
-			console.log('Copied document to clipboard');
-			new Notice('document copied to clipboard')
-		} catch (error) {
-			new Notice(`copy failed: ${error}`);
-			console.error('copy failed', error);
-		} finally {
-			copyIsRunning = false;
-		}
-	}
-
-	private setupEditorMenuEntry() {
-		this.registerEvent(
-			this.app.workspace.on("file-menu", (menu, file, view) => {
-				menu.addItem((item) => {
-					item
-						.setTitle("Copy as HTML")
-						.setIcon("clipboard-copy")
-						.onClick(async () => {
-							// @ts-ignore
-							this.app.commands.executeCommandById('copy-document-as-html:copy-as-html');
-						});
-				});
-			})
-		);
-	}
+            if (p.promises && p.promises.length) {
+                // @ts-ignore
+                Promise.all(p.promises).then(() => {
+                    ppIsProcessing = false;
+                    ppLastBlockDate = Date.now();
+                });
+            }
+        });
+        afterAllPostProcessor.sortOrder = 10000;
+
+        // Register UI elements
+        this.addSettingTab(new CopyDocumentAsHTMLSettingsTab(this.app, this));
+        this.setupEditorMenuEntry();
+    }
+
+    async loadSettings() {
+        this.settings = Object.assign({}, DEFAULT_SETTINGS, await this.loadData());
+
+        // reload it so we may update it in a new release
+        if (!this.settings.useCustomStylesheet) {
+            this.settings.styleSheet = DEFAULT_STYLESHEET;
+        }
+    }
+
+    async saveSettings() {
+        await this.saveData(this.settings);
+    }
+
+    private async doCopy(activeView: MarkdownView) {
+        console.log(`Copying "${activeView.file.path}" to clipboard...`);
+        const copier = new DocumentRenderer(activeView, this.app, {
+            convertSvgToBitmap: this.settings.convertSvgToBitmap,
+            removeFrontMatter: this.settings.removeFrontMatter
+        });
+
+        try {
+            copyIsRunning = true;
+
+            ppLastBlockDate = Date.now();
+            ppIsProcessing = true;
+
+            const htmlBody = await copier.renderDocument();
+            const htmlDocument = htmlTemplate(this.settings.styleSheet, htmlBody.outerHTML, activeView.file.name);
+
+            const data =
+                new ClipboardItem({
+                    "text/html": new Blob([htmlDocument], {
+                        // @ts-ignore
+                        type: ["text/html", 'text/plain']
+                    }),
+                    "text/plain": new Blob([htmlDocument], {
+                        type: "text/plain"
+                    }),
+                });
+
+            await navigator.clipboard.write([data]);
+            console.log('Copied document to clipboard');
+            new Notice('document copied to clipboard')
+        } catch (error) {
+            new Notice(`copy failed: ${error}`);
+            console.error('copy failed', error);
+        } finally {
+            copyIsRunning = false;
+        }
+    }
+
+    private setupEditorMenuEntry() {
+        this.registerEvent(
+            this.app.workspace.on("file-menu", (menu, file, view) => {
+                menu.addItem((item) => {
+                    item
+                        .setTitle("Copy as HTML")
+                        .setIcon("clipboard-copy")
+                        .onClick(async () => {
+                            // @ts-ignore
+                            this.app.commands.executeCommandById('copy-document-as-html:copy-as-html');
+                        });
+                });
+            })
+        );
+    }
 }